/**
 * This module is for testing of the DTMF Audio service.
 *
 * On the target, you must issue the following commands:
<<<<<<< HEAD
 * $ app start dtmfTest
 * $ app runProc dtmfTest --exe=dtmfTest -- <loc/rem> <dtmfs> <duration in ms> <pause in ms>
 *   [<tel number> <inband/outband>]
=======
 * $ app runProc dtmfTest --exe=dtmfTest -- <loc/rem> <MIC/I2S/PCM> <dtmfs>
 *    <duration in ms> <pause in ms> [<tel number> <inband/outband>]
>>>>>>> 36dc5a13
 *
 * Copyright (C) Sierra Wireless Inc. Use of this work is subject to license.
 *
 */

#include "legato.h"
#include <stdio.h>
#include <pthread.h>


#include "interfaces.h"

static bool isIncoming=false;
static le_mcc_CallRef_t TestCallRef;

static le_audio_StreamRef_t MdmRxAudioRef = NULL;
static le_audio_StreamRef_t MdmTxAudioRef = NULL;
static le_audio_StreamRef_t FeInRef = NULL;
static le_audio_StreamRef_t FeOutRef = NULL;
static le_audio_StreamRef_t PlayerAudioRef = NULL;

static le_audio_ConnectorRef_t AudioInputConnectorRef = NULL;
static le_audio_ConnectorRef_t AudioOutputConnectorRef = NULL;

static const char*  DestinationNumber;
static const char*  DtmfSendingCase;
static const char*  DtmfString;
static const char*  InterfaceString;
static uint32_t     Duration;
static uint32_t     Pause;

static le_audio_DtmfDetectorHandlerRef_t DtmfHandlerRef1 = NULL;
static le_audio_DtmfDetectorHandlerRef_t DtmfHandlerRef2 = NULL;


//--------------------------------------------------------------------------------------------------
/**
 * Help.
 *
 */
//--------------------------------------------------------------------------------------------------
static void PrintUsage
(
    void
)
{
    int idx;
    bool sandboxed = (getuid() != 0);
    const char * usagePtr[] = {
       "Usage of the 'dtmfTest' app is:",
#if (ENABLE_CODEC == 1)
    "  app runProc dtmfTest --exe=dtmfTest -- <loc/rem> <MIC/I2S/PCM> "
#else
    "  app runProc dtmfTest --exe=dtmfTest -- <loc/rem> <I2S/PCM> "
#endif
       "<dtmfs> <duration in ms> <pause in ms> [<tel number> <inband/outband>]",
       "",
    };

    for(idx = 0; idx < NUM_ARRAY_MEMBERS(usagePtr); idx++)
    {
        if(sandboxed)
        {
            LE_INFO("%s", usagePtr[idx]);
        }
        else
        {
            fprintf(stderr, "%s\n", usagePtr[idx]);
        }
    }
}

//--------------------------------------------------------------------------------------------------
/**
 * Handler functions for DTMF Notifications.
 *
 */
//--------------------------------------------------------------------------------------------------
static void MyDtmfDetectorHandler1
(
    le_audio_StreamRef_t streamRef,
    char  dtmf,
    void* contextPtr
)
{
    LE_INFO("MyDtmfDetectorHandler1 detects %c", dtmf);
}

static void MyDtmfDetectorHandler2
(
    le_audio_StreamRef_t streamRef,
    char  dtmf,
    void* contextPtr
)
{
    LE_INFO("MyDtmfDetectorHandler2 detects %c", dtmf);
}

//--------------------------------------------------------------------------------------------------
/**
 * Connect audio to PCM.
 *
 */
//--------------------------------------------------------------------------------------------------
static void ConnectAudioToPcm
(
    void
)
{
    le_result_t res;

    MdmRxAudioRef = le_audio_OpenModemVoiceRx();
    LE_ERROR_IF((MdmRxAudioRef==NULL), "GetRxAudioStream returns NULL!");
    MdmTxAudioRef = le_audio_OpenModemVoiceTx();
    LE_ERROR_IF((MdmTxAudioRef==NULL), "GetTxAudioStream returns NULL!");

    // Redirect audio to the PCM interface.
    FeOutRef = le_audio_OpenPcmTx(0);
    LE_ERROR_IF((FeOutRef==NULL), "OpenPcmTx returns NULL!");
    FeInRef = le_audio_OpenPcmRx(0);
    LE_ERROR_IF((FeInRef==NULL), "OpenPcmRx returns NULL!");

    AudioInputConnectorRef = le_audio_CreateConnector();
    LE_ERROR_IF((AudioInputConnectorRef==NULL), "AudioInputConnectorRef is NULL!");
    AudioOutputConnectorRef = le_audio_CreateConnector();
    LE_ERROR_IF((AudioOutputConnectorRef==NULL), "AudioOutputConnectorRef is NULL!");

    if (MdmRxAudioRef && MdmTxAudioRef && FeOutRef && FeInRef &&
        AudioInputConnectorRef && AudioOutputConnectorRef)
    {
        res = le_audio_Connect(AudioInputConnectorRef, FeInRef);
        LE_ERROR_IF((res!=LE_OK), "Failed to connect PCM RX on Input connector!");
        res = le_audio_Connect(AudioInputConnectorRef, MdmTxAudioRef);
        LE_ERROR_IF((res!=LE_OK), "Failed to connect mdmTx on Input connector!");
        res = le_audio_Connect(AudioOutputConnectorRef, FeOutRef);
        LE_ERROR_IF((res!=LE_OK), "Failed to connect PCM TX on Output connector!");
        res = le_audio_Connect(AudioOutputConnectorRef, MdmRxAudioRef);
        LE_ERROR_IF((res!=LE_OK), "Failed to connect mdmRx on Output connector!");
    }
    LE_INFO("Audio connected to PCM interface");
}

//--------------------------------------------------------------------------------------------------
/**
 * Connect audio to I2S.
 *
 */
//--------------------------------------------------------------------------------------------------
static void ConnectAudioToI2S
(
    void
)
{
    le_result_t res;

    MdmRxAudioRef = le_audio_OpenModemVoiceRx();
    LE_ERROR_IF((MdmRxAudioRef==NULL), "GetRxAudioStream returns NULL!");
    MdmTxAudioRef = le_audio_OpenModemVoiceTx();
    LE_ERROR_IF((MdmTxAudioRef==NULL), "GetTxAudioStream returns NULL!");

    // Redirect audio to the I2S interface.
    FeOutRef = le_audio_OpenI2sTx(LE_AUDIO_I2S_STEREO);
    LE_ERROR_IF((FeOutRef==NULL), "OpenI2sTx returns NULL!");
    FeInRef = le_audio_OpenI2sRx(LE_AUDIO_I2S_STEREO);
    LE_ERROR_IF((FeInRef==NULL), "OpenI2sRx returns NULL!");

    AudioInputConnectorRef = le_audio_CreateConnector();
    LE_ERROR_IF((AudioInputConnectorRef==NULL), "AudioInputConnectorRef is NULL!");
    AudioOutputConnectorRef = le_audio_CreateConnector();
    LE_ERROR_IF((AudioOutputConnectorRef==NULL), "AudioOutputConnectorRef is NULL!");

    if (MdmRxAudioRef && MdmTxAudioRef && FeOutRef && FeInRef &&
        AudioInputConnectorRef && AudioOutputConnectorRef)
    {
        res = le_audio_Connect(AudioInputConnectorRef, FeInRef);
        LE_ERROR_IF((res!=LE_OK), "Failed to connect PCM RX on Input connector!");
        res = le_audio_Connect(AudioInputConnectorRef, MdmTxAudioRef);
        LE_ERROR_IF((res!=LE_OK), "Failed to connect mdmTx on Input connector!");
        res = le_audio_Connect(AudioOutputConnectorRef, FeOutRef);
        LE_ERROR_IF((res!=LE_OK), "Failed to connect PCM TX on Output connector!");
        res = le_audio_Connect(AudioOutputConnectorRef, MdmRxAudioRef);
        LE_ERROR_IF((res!=LE_OK), "Failed to connect mdmRx on Output connector!");
    }
    LE_INFO("Audio connected to I2S interface");
}


#if (ENABLE_CODEC == 1)
//--------------------------------------------------------------------------------------------------
/**
 * Connect audio to analog input/output.
 *
 */
//--------------------------------------------------------------------------------------------------
static void ConnectAudioToCodec
(
    void
)
{
    le_result_t res;

    MdmRxAudioRef = le_audio_OpenModemVoiceRx();
    LE_ERROR_IF((MdmRxAudioRef==NULL), "GetRxAudioStream returns NULL!");
    MdmTxAudioRef = le_audio_OpenModemVoiceTx();
    LE_ERROR_IF((MdmTxAudioRef==NULL), "GetTxAudioStream returns NULL!");

    // Redirect audio to the in-built Microphone and Speaker.
    FeOutRef = le_audio_OpenSpeaker();
    LE_ERROR_IF((FeOutRef==NULL), "OpenSpeaker returns NULL!");
    FeInRef = le_audio_OpenMic();
    LE_ERROR_IF((FeInRef==NULL), "OpenMic returns NULL!");

    AudioInputConnectorRef = le_audio_CreateConnector();
    LE_ERROR_IF((AudioInputConnectorRef==NULL), "AudioInputConnectorRef is NULL!");
    AudioOutputConnectorRef = le_audio_CreateConnector();
    LE_ERROR_IF((AudioOutputConnectorRef==NULL), "AudioOutputConnectorRef is NULL!");

    if (MdmRxAudioRef && MdmTxAudioRef && FeOutRef && FeInRef &&
        AudioInputConnectorRef && AudioOutputConnectorRef)
    {
        res = le_audio_Connect(AudioInputConnectorRef, FeInRef);
        LE_ERROR_IF((res!=LE_OK), "Failed to connect Mic on Input connector!");
        res = le_audio_Connect(AudioInputConnectorRef, MdmTxAudioRef);
        LE_ERROR_IF((res!=LE_OK), "Failed to connect mdmTx on Input connector!");
        res = le_audio_Connect(AudioOutputConnectorRef, FeOutRef);
        LE_ERROR_IF((res!=LE_OK), "Failed to connect Speaker on Output connector!");
        res = le_audio_Connect(AudioOutputConnectorRef, MdmRxAudioRef);
        LE_ERROR_IF((res!=LE_OK), "Failed to connect mdmRx on Output connector!");
    }
    LE_INFO("Audio connected to Codec interface");
}
#endif

//--------------------------------------------------------------------------------------------------
/**
 * Disconnect audio.
 *
 */
//--------------------------------------------------------------------------------------------------
static void DisconnectAllAudio
(
    void
)
{
    if (DtmfHandlerRef1)
    {
        LE_INFO("delete DTMF handler 1\n");
        le_audio_RemoveDtmfDetectorHandler(DtmfHandlerRef1);
        DtmfHandlerRef1 = NULL;
        sleep(1);
    }
    if (DtmfHandlerRef2)
    {
        LE_INFO("delete DTMF handler 2\n");
        le_audio_RemoveDtmfDetectorHandler(DtmfHandlerRef2);
        DtmfHandlerRef2 = NULL;
    }

    if (AudioInputConnectorRef)
    {
        if (FeInRef)
        {
            LE_INFO("Disconnect %p from connector.%p", FeInRef, AudioInputConnectorRef);
            le_audio_Disconnect(AudioInputConnectorRef, FeInRef);
        }
        if(MdmTxAudioRef)
        {
            LE_INFO("Disconnect %p from connector.%p", MdmTxAudioRef, AudioInputConnectorRef);
            le_audio_Disconnect(AudioInputConnectorRef, MdmTxAudioRef);
        }
        if(PlayerAudioRef)
        {
            LE_INFO("Disconnect %p from connector.%p", PlayerAudioRef, AudioInputConnectorRef);
            le_audio_Disconnect(AudioInputConnectorRef, PlayerAudioRef);
        }
    }
    if(AudioOutputConnectorRef)
    {
        if(FeOutRef)
        {
            LE_INFO("Disconnect %p from connector.%p", FeOutRef, AudioOutputConnectorRef);
            le_audio_Disconnect(AudioOutputConnectorRef, FeOutRef);
        }
        if(MdmRxAudioRef)
        {
            LE_INFO("Disconnect %p from connector.%p", MdmRxAudioRef, AudioOutputConnectorRef);
            le_audio_Disconnect(AudioOutputConnectorRef, MdmRxAudioRef);
        }
        if(PlayerAudioRef)
        {
            LE_INFO("Disconnect %p from connector.%p", PlayerAudioRef, AudioOutputConnectorRef);
            le_audio_Disconnect(AudioOutputConnectorRef, PlayerAudioRef);
        }
    }

    if(AudioInputConnectorRef)
    {
        le_audio_DeleteConnector(AudioInputConnectorRef);
        AudioInputConnectorRef = NULL;
    }
    if(AudioOutputConnectorRef)
    {
        le_audio_DeleteConnector(AudioOutputConnectorRef);
        AudioOutputConnectorRef = NULL;
    }

    if(FeInRef)
    {
        le_audio_Close(FeInRef);
        FeInRef = NULL;
    }
    if(FeOutRef)
    {
        le_audio_Close(FeOutRef);
        FeOutRef = NULL;
    }
    if(MdmRxAudioRef)
    {
        le_audio_Close(MdmRxAudioRef);
        FeOutRef = NULL;
    }
    if(MdmTxAudioRef)
    {
        le_audio_Close(MdmTxAudioRef);
        FeOutRef = NULL;
    }
    if(PlayerAudioRef)
    {
        le_audio_Close(PlayerAudioRef);
        PlayerAudioRef = NULL;
    }
}

//--------------------------------------------------------------------------------------------------
/**
 * Handler function for Call Event Notifications.
 *
 */
//--------------------------------------------------------------------------------------------------
static void MyCallEventHandler
(
    le_mcc_CallRef_t   callRef,
    le_mcc_Event_t     callEvent,
    void*              contextPtr
)
{
    le_result_t         res;

    if (callEvent == LE_MCC_EVENT_ALERTING)
    {
        LE_INFO("Call event is LE_MCC_EVENT_ALERTING.");
    }
    else if (callEvent == LE_MCC_EVENT_CONNECTED)
    {
        LE_INFO("Call event is LE_MCC_EVENT_CONNECTED.");

        if (strcmp(DtmfSendingCase,"inband")==0)
        {
            PlayerAudioRef = le_audio_OpenPlayer();
            LE_ERROR_IF((PlayerAudioRef==NULL), "OpenPlayer returns NULL!");

            if (PlayerAudioRef && AudioInputConnectorRef)
            {
                res = le_audio_Connect(AudioInputConnectorRef, PlayerAudioRef);
                if(res != LE_OK)
                {
                    LE_ERROR("Failed to connect Player on input connector!");
                    return;
                }
                res = le_audio_PlayDtmf(PlayerAudioRef, DtmfString, Duration, Pause);
                if(res != LE_OK)
                {
                    LE_ERROR("Failed to play DTMF!");
                    return;
                }
            }
            else
            {
                LE_ERROR("PlayerAudioRef or AudioInputConnectorRef is NULL");
            }
        }
        else if (strcmp(DtmfSendingCase,"outband")==0)
        {
            res = le_audio_PlaySignallingDtmf(DtmfString, Duration, Pause);
            if(res != LE_OK)
            {
                LE_ERROR("Failed to play signalling DTMF!");
                return;
            }
        }
    }
    else if (callEvent == LE_MCC_EVENT_TERMINATED)
    {
        LE_INFO("Call event is LE_MCC_EVENT_TERMINATED.");
        le_mcc_TerminationReason_t term = le_mcc_GetTerminationReason(callRef);
        switch(term)
        {
            case LE_MCC_TERM_NETWORK_FAIL:
                LE_INFO("Termination reason is LE_MCC_TERM_NETWORK_FAIL");
                break;

            case LE_MCC_TERM_UNASSIGNED_NUMBER:
                LE_INFO("Termination reason is LE_MCC_TERM_UNASSIGNED_NUMBER");
                break;

            case LE_MCC_TERM_USER_BUSY:
                LE_INFO("Termination reason is LE_MCC_TERM_USER_BUSY");
                break;

            case LE_MCC_TERM_LOCAL_ENDED:
                LE_INFO("Termination reason is LE_MCC_TERM_LOCAL_ENDED");
                break;

            case LE_MCC_TERM_REMOTE_ENDED:
                LE_INFO("Termination reason is LE_MCC_TERM_REMOTE_ENDED");
                break;

            case LE_MCC_TERM_UNDEFINED:
                LE_INFO("Termination reason is LE_MCC_TERM_UNDEFINED");
                break;

            default:
                LE_INFO("Termination reason is %d", term);
                break;
        }
        DisconnectAllAudio();
        le_mcc_Delete(callRef);
        exit(0);
    }
    else if (callEvent == LE_MCC_EVENT_INCOMING)
    {
        LE_INFO("Call event is LE_MCC_EVENT_INCOMING.");
        isIncoming=true;
        res = le_mcc_Answer(callRef);
        if (res != LE_OK)
        {
            LE_INFO("Failed to answer the call.");
        }
    }
    else
    {
        LE_INFO("Unknowm Call event.");
    }
}

//--------------------------------------------------------------------------------------------------
/**
 * Play DTMF function.
 *
 */
//--------------------------------------------------------------------------------------------------
static void PlayLocalDtmf
(
    const char * argString
)
{
    le_result_t res;

    if (strncmp(argString, "PCM", strlen("PCM")) == 0)
    {
        LE_INFO("Play DTMF on PCM output interface");
        // Redirect audio to the PCM Tx.
        FeOutRef = le_audio_OpenPcmTx(0);
        LE_ERROR_IF((FeOutRef==NULL), "OpenPcmTx returns NULL!");
    }
    else if (strncmp(argString, "I2S", strlen("I2S")) == 0)
    {
        LE_INFO("Play DTMF on I2S output interface");
        // Redirect audio to the I2S Tx.
        FeOutRef = le_audio_OpenI2sTx(LE_AUDIO_I2S_STEREO);
        LE_ERROR_IF((FeOutRef==NULL), "OpenI2STx returns NULL!");
    }
    else if(strncmp(argString, "MIC", strlen("MIC")) == 0)
    {
#if (ENABLE_CODEC == 1)
        LE_INFO("Play DTMF on Speaker");
        // Redirect audio to the in-built Microphone and Speaker.
        FeOutRef = le_audio_OpenSpeaker();
        LE_ERROR_IF((FeOutRef==NULL), "OpenSpeaker returns NULL!");
#else
        PrintUsage();
        return;
#endif
     }

    AudioOutputConnectorRef = le_audio_CreateConnector();
    LE_ERROR_IF((AudioOutputConnectorRef==NULL), "AudioOutputConnectorRef is NULL!");
    {
        res = le_audio_Connect(AudioOutputConnectorRef, FeOutRef);
        LE_ERROR_IF((res!=LE_OK), "Failed to connect Speaker on Output connector!");
    }

    // Play DTMF on output connector.
    PlayerAudioRef = le_audio_OpenPlayer();
    LE_ERROR_IF((PlayerAudioRef==NULL), "OpenPlayer returns NULL!");

    if (PlayerAudioRef && AudioOutputConnectorRef)
    {
        res = le_audio_Connect(AudioOutputConnectorRef, PlayerAudioRef);
        if(res != LE_OK)
        {
            LE_ERROR("Failed to connect Player on output connector!");
            return;
        }
        LE_INFO("Play DTMF on PlayerAudioRef.%p", PlayerAudioRef);
        res = le_audio_PlayDtmf(PlayerAudioRef, DtmfString, Duration, Pause);
        if(res != LE_OK)
        {
            LE_ERROR("Failed to play DTMF!");
            return;
        }
    }
}

<<<<<<< HEAD
//--------------------------------------------------------------------------------------------------
/**
 * Help.
 *
 */
//--------------------------------------------------------------------------------------------------
static void PrintUsage()
{
    int idx;
    bool sandboxed = (getuid() != 0);
    const char * usagePtr[] = {
            "Usage of the 'dtmfTest' app is:",
            "   app runProc dtmfTest --exe=dtmfTest -- <loc/rem> <dtmfs> <duration in ms> <pause in ms> "
            "[<tel number> <inband/outband>] ",
            "",
    };

    for(idx = 0; idx < NUM_ARRAY_MEMBERS(usagePtr); idx++)
    {
        if(sandboxed)
        {
            LE_INFO("%s", usagePtr[idx]);
        }
        else
        {
            fprintf(stderr, "%s\n", usagePtr[idx]);
        }
    }
}
=======
>>>>>>> 36dc5a13

//--------------------------------------------------------------------------------------------------
/**
 * The signal event handler function for SIGINT/SIGTERM when process dies.
 */
//--------------------------------------------------------------------------------------------------
static void SigHandler
(
    int sigNum
)
{
    LE_INFO("End DTMF test");
    DisconnectAllAudio();
    if(TestCallRef)
    {
        le_mcc_HangUp(TestCallRef);
        le_mcc_Delete(TestCallRef);
    }

    exit(EXIT_SUCCESS);
}

//--------------------------------------------------------------------------------------------------
/**
 * Test init.
 *
 */
//--------------------------------------------------------------------------------------------------
COMPONENT_INIT
{
    bool isLocalTest = false;

    // Register a signal event handler for SIGINT when user interrupts/terminates process
    signal(SIGINT, SigHandler);

    if (le_arg_NumArgs() == 7)
    {
        InterfaceString = le_arg_GetArg(1);
        DtmfString = le_arg_GetArg(2);
        Duration = atoi(le_arg_GetArg(3));
        Pause = atoi(le_arg_GetArg(4));
        DestinationNumber = le_arg_GetArg(5);
        DtmfSendingCase = le_arg_GetArg(6);
        LE_INFO("   Play DTMF on remote");
        LE_INFO("   DTMF to play.\"%s\"", DtmfString);
        LE_INFO("   Duration.%dms", Duration);
        LE_INFO("   Pause.%dms", Pause);
        LE_INFO("   Phone number.%s", DestinationNumber);
        LE_INFO("   DTMF Sending case.%s", DtmfSendingCase);
        LE_INFO("   Interface.%s", InterfaceString);
    }
    else if (le_arg_NumArgs() == 5)
    {
        if(strncmp(le_arg_GetArg(0), "loc", strlen("loc"))==0)
        {
            LE_INFO("   Play DTMF on local interface");
            InterfaceString = le_arg_GetArg(1);
            DtmfString = le_arg_GetArg(2);
            Duration = atoi(le_arg_GetArg(3));
            Pause = atoi(le_arg_GetArg(4));
            LE_INFO("   DTMF to play.\"%s\"", DtmfString);
            LE_INFO("   Duration.%dms", Duration);
            LE_INFO("   Pause.%dms", Pause);
            LE_INFO("   Interface.%s", InterfaceString);
            isLocalTest = true;
        }
        else
        {
            PrintUsage();
            exit(EXIT_FAILURE);
        }
    }
    else
    {
        PrintUsage();
    }

    if (!isLocalTest)
    {
        if(strncmp(InterfaceString, "I2S", strlen("I2S"))==0)
        {
            ConnectAudioToI2S();
        }
        else if(strncmp(InterfaceString, "PCM", strlen("PCM"))==0)
        {
            ConnectAudioToPcm();
        }
        else
        {
#if (ENABLE_CODEC == 1)
            ConnectAudioToCodec();
#else
            PrintUsage();
#endif
        }

        DtmfHandlerRef1 = le_audio_AddDtmfDetectorHandler(MdmRxAudioRef,
                                                          MyDtmfDetectorHandler1,
                                                          NULL);
        DtmfHandlerRef2 = le_audio_AddDtmfDetectorHandler(MdmRxAudioRef,
                                                          MyDtmfDetectorHandler2,
                                                          NULL);

        le_mcc_AddCallEventHandler(MyCallEventHandler, NULL);
        TestCallRef=le_mcc_Create(DestinationNumber);
        le_mcc_Start(TestCallRef);
    }
    else
    {
        PlayLocalDtmf(InterfaceString);
    }
}
<|MERGE_RESOLUTION|>--- conflicted
+++ resolved
@@ -2,14 +2,8 @@
  * This module is for testing of the DTMF Audio service.
  *
  * On the target, you must issue the following commands:
-<<<<<<< HEAD
- * $ app start dtmfTest
- * $ app runProc dtmfTest --exe=dtmfTest -- <loc/rem> <dtmfs> <duration in ms> <pause in ms>
- *   [<tel number> <inband/outband>]
-=======
  * $ app runProc dtmfTest --exe=dtmfTest -- <loc/rem> <MIC/I2S/PCM> <dtmfs>
  *    <duration in ms> <pause in ms> [<tel number> <inband/outband>]
->>>>>>> 36dc5a13
  *
  * Copyright (C) Sierra Wireless Inc. Use of this work is subject to license.
  *
@@ -524,38 +518,6 @@
     }
 }
 
-<<<<<<< HEAD
-//--------------------------------------------------------------------------------------------------
-/**
- * Help.
- *
- */
-//--------------------------------------------------------------------------------------------------
-static void PrintUsage()
-{
-    int idx;
-    bool sandboxed = (getuid() != 0);
-    const char * usagePtr[] = {
-            "Usage of the 'dtmfTest' app is:",
-            "   app runProc dtmfTest --exe=dtmfTest -- <loc/rem> <dtmfs> <duration in ms> <pause in ms> "
-            "[<tel number> <inband/outband>] ",
-            "",
-    };
-
-    for(idx = 0; idx < NUM_ARRAY_MEMBERS(usagePtr); idx++)
-    {
-        if(sandboxed)
-        {
-            LE_INFO("%s", usagePtr[idx]);
-        }
-        else
-        {
-            fprintf(stderr, "%s\n", usagePtr[idx]);
-        }
-    }
-}
-=======
->>>>>>> 36dc5a13
 
 //--------------------------------------------------------------------------------------------------
 /**

--- conflicted
+++ resolved
@@ -25,7 +25,6 @@
 #include "test.h"
 #include "thread.h"
 #include "timer.h"
-#include <locale.h>
 
 #include <locale.h>
 
@@ -53,7 +52,6 @@
 #  define MIN(a, b)   ((a) < (b) ? (a) : (b))
 #endif
 
-#if NOT_IMPLEMENTED
 //--------------------------------------------------------------------------------------------------
 /**
  * Pool for argument strings.
@@ -61,7 +59,6 @@
 //--------------------------------------------------------------------------------------------------
 static le_mem_PoolRef_t ArgStringPoolRef;
 LE_MEM_DEFINE_STATIC_POOL(ParentArgStringPool, ARG_STRING_POOL_SIZE, ARG_STRING_POOL_BYTES);
-#endif
 
 //--------------------------------------------------------------------------------------------------
 /**
@@ -159,7 +156,6 @@
     threadInfoPtr->threadRef = NULL;
 }
 
-#if NOT_IMPLEMENTED
 //--------------------------------------------------------------------------------------------------
 /**
  * Duplicate a string using a memory pool.
@@ -183,7 +179,6 @@
     }
     return result;
 }
-#endif
 
 //--------------------------------------------------------------------------------------------------
 /**
@@ -213,7 +208,6 @@
 
     if (cmdlineStr != NULL)
     {
-#if NOT_IMPLEMENTED
         if (cmdlineStr[0] == '\0')
         {
             taskInfoPtr->argc = 1;
@@ -234,9 +228,6 @@
             le_arg_Split(taskPtr->nameStr, taskInfoPtr->cmdlinePtr,
                 &taskInfoPtr->argc, taskInfoPtr->argv);
         }
-#else
-        LE_FATAL("Called unimplemented code path");
-#endif
     }
     else
     {
@@ -245,14 +236,10 @@
 
         // Set the program name as the first argument
         taskInfoPtr->argv[0] = taskPtr->nameStr;
-<<<<<<< HEAD
-        memcpy(taskInfoPtr->argv + 1, argv, taskInfoPtr->argc * sizeof(const char *));
-=======
         for (i = 1; i < taskInfoPtr->argc; ++i)
         {
             taskInfoPtr->argv[i] = PoolStrDup(ArgStringPoolRef, argv[i-1]);
         }
->>>>>>> 990199ea
         taskInfoPtr->argv[taskInfoPtr->argc] = NULL;
     }
 
@@ -477,9 +464,7 @@
 )
 {
     const App_t         *currentAppPtr;
-#if NOT_IMPLEMENTED
     le_mem_PoolRef_t     basePoolRef;
-#endif
 
 #if HAVE_PTHREAD_SETNAME
     pthread_setname_np(pthread_self(), __func__);
@@ -487,12 +472,10 @@
 
     InitLegatoFramework();
 
-#if NOT_IMPLEMENTED
     basePoolRef = le_mem_InitStaticPool(ParentArgStringPool, ARG_STRING_POOL_SIZE,
         ARG_STRING_POOL_BYTES);
     ArgStringPoolRef = le_mem_CreateReducedPool(basePoolRef, "ArgStringPool",
         ARG_STRING_SMALL_POOL_SIZE, ARG_STRING_SMALL_POOL_BYTES);
-#endif
 
     // Iterate over all apps.  App list is terminated by a NULL entry.
     for (currentAppPtr = _le_supervisor_GetSystemApps();

/** @file le_atClient.c
 *
 * Implementation of AT commands client API.
 *
 * Copyright (C) Sierra Wireless Inc.
 */

/*
 * AT Command Client state machine
 *
 * @verbatim
 *
 *        EVENT_SENDCMD
 *          & Command NULL                               EVENT_SENDTEXT
 *            -----------                                 ------------
 *           |           |                               |            |
 *           \/          |         EVENT_SENDCMD         |            \/
 *    --------------    -       & Command not NULL        -    ----------------
 *   |              |   ---------------------------------->   |                |
 *   | WaitingState |                                         |  SendingState  |
 *   |              |   <----------------------------------   |                |
 *    --------------    -        EVENT_PROCESSLINE        -    ----------------
 *           /\          |     & Final pattern match     |            /\
 *           |           |                               |            |
 *            -----------                                 ------------
 *      EVENT_PROCESSLINE                                EVENT_PROCESSLINE
 *                                                      & Final pattern not match
 *
 * @endverbatim
 *
 *
 *
 *
 *
 * Rx Parser state machine
 *
 * @verbatim
 *
 *    ---------------                                           ---------------------
 *   |               |                 PARSER_CHAR             |                     |
 *   | StartingState |   ---------------------------------->   |  InitializingState  |
 *   |               |                                         |                     |
 *    ---------------                                           ---------------------
 *          |                                                            |
 *          |                                                            |
 *          |                                                            |
 *          |                     -----------------       PARSER_CRLF    |
 *          |                    |                 | <-------------------
 *           ---------------->   | ProcessingState | -----------------------
 *               PARSER_CRLF     |                 | --------------------   |
 *                                -----------------                      |  |
 *                                    /\       /\            PARSER_CRLF |  |
 *                                    |        |                         |  |
 *                                    |         -------------------------   |
 *                                     -------------------------------------
 *                                                 PARSER_PROMPT
 *
 * @verbatim
 *
 */

#include "legato.h"
#include "interfaces.h"
#include "le_dev.h"
#include "le_fd.h"
#include "watchdogChain.h"

//--------------------------------------------------------------------------------------------------
/**
 * Max length for error string
 */
//--------------------------------------------------------------------------------------------------
#define ERR_MSG_MAX 256

//--------------------------------------------------------------------------------------------------
/**
 * Max length of thread name
 */
//--------------------------------------------------------------------------------------------------
#define THREAD_NAME_MAX_LENGTH  30

//--------------------------------------------------------------------------------------------------
/**
 * Command responses pool size
 */
//--------------------------------------------------------------------------------------------------
#define RSP_POOL_SIZE       10

//--------------------------------------------------------------------------------------------------
/**
 * AT commands pool size
 */
//--------------------------------------------------------------------------------------------------
#define CMD_POOL_SIZE       5

//--------------------------------------------------------------------------------------------------
/**
 * Device pool size
 */
//--------------------------------------------------------------------------------------------------
#define DEVICE_POOL_SIZE    2

//--------------------------------------------------------------------------------------------------
/**
 * Unsolicited responses pool size
 */
//--------------------------------------------------------------------------------------------------
#define UNSOLICITED_POOL_SIZE 10

//--------------------------------------------------------------------------------------------------
/**
 * Rx Buffer length
 */
//--------------------------------------------------------------------------------------------------
#define PARSER_BUFFER_MAX_BYTES 1024

//--------------------------------------------------------------------------------------------------
/**
 * The timer interval to kick the watchdog chain.
 */
//--------------------------------------------------------------------------------------------------
#define MS_WDOG_INTERVAL 8

//--------------------------------------------------------------------------------------------------
/**
 * Enumeration of AT Commands Client events
 *
 */
//--------------------------------------------------------------------------------------------------
typedef enum
{
    EVENT_SENDCMD=0,    ///< Send command
    EVENT_SENDTEXT,     ///< Send text
    EVENT_PROCESSLINE,  ///< Process line event
    STATE_MAX           ///< Unused
}
ClientEvent_t;

//--------------------------------------------------------------------------------------------------
/**
 * Enumeration for Rx parser events
 *
 */
//--------------------------------------------------------------------------------------------------
typedef enum
{
    PARSER_CHAR=0,    ///< Any character except CRLF('\r\n') or PROMPT('>')
    PARSER_CRLF,      ///< CRLF ('\r\n')
    PARSER_PROMPT,    ///< PROMPT ('>')
    PARSER_MAX        ///< unused
}
RxEvent_t;

//--------------------------------------------------------------------------------------------------
/**
 * Rx buffer parser opaque structure
 */
//--------------------------------------------------------------------------------------------------
typedef struct RxParser* RxParserPtr_t;

//--------------------------------------------------------------------------------------------------
/**
 * AT Command Client State Machine opaque structure
 */
//--------------------------------------------------------------------------------------------------
typedef struct ClientState* ClientStatePtr_t;

//--------------------------------------------------------------------------------------------------
/**
 * device context opaque structure
 */
//--------------------------------------------------------------------------------------------------
typedef struct DeviceContext* DeviceContextPtr_t;

//--------------------------------------------------------------------------------------------------
/**
 * Client state function prototype
 */
//--------------------------------------------------------------------------------------------------
typedef void (*ClientStateFunc_t)(ClientStatePtr_t parserStatePtr, ClientEvent_t input);

//--------------------------------------------------------------------------------------------------
/**
 * AT command client state machine structure
 *
 */
//--------------------------------------------------------------------------------------------------
typedef struct ClientState
{
    ClientStateFunc_t  prevState;      ///< Previous state for debugging purpose
    ClientStateFunc_t  curState;       ///< Current state
    ClientEvent_t      lastEvent;      ///< Last event received for debugging purpose
    DeviceContextPtr_t interfacePtr;
}
ClientState_t;

//--------------------------------------------------------------------------------------------------
/**
 * Response string structure
 *
 */
//--------------------------------------------------------------------------------------------------
typedef struct
{
    char            line[LE_ATDEFS_RESPONSE_MAX_BYTES]; ///< string value
    le_dls_Link_t   link;                               ///< link for list
}
RspString_t;

//--------------------------------------------------------------------------------------------------
/**
 * Rx Data structure.
 *
 */
//--------------------------------------------------------------------------------------------------
typedef struct RxData
{
    uint8_t  buffer[PARSER_BUFFER_MAX_BYTES];///< buffer read
    int32_t  idx;                            ///< index of parsing the buffer
    size_t   endBuffer;                      ///< index where the read was finished (idx<endbuffer)
    int32_t  idxLastCrLf;                    ///< index where the last CRLF has been found
}
RxData_t;

//--------------------------------------------------------------------------------------------------
/**
 * Rx parser function prototype
 */
//--------------------------------------------------------------------------------------------------
typedef void (*RxParserFunc_t)(RxParserPtr_t charParserPtr, RxEvent_t input);

//--------------------------------------------------------------------------------------------------
/**
 * Rx parser structure
 */
//--------------------------------------------------------------------------------------------------
typedef struct RxParser
{
    RxParserFunc_t      prevState;      ///< Previous state for debuging purpose
    RxParserFunc_t      curState;       ///< Current state
    RxEvent_t           lastEvent;      ///< Last event received for debugging purpose
    RxData_t            rxData;         ///< Read data structure
    DeviceContextPtr_t  interfacePtr;   ///< Device context
}
RxParser_t;

//--------------------------------------------------------------------------------------------------
/**
 * Unsolicited structure
 *
 */
//--------------------------------------------------------------------------------------------------
typedef struct
{
    le_atClient_UnsolicitedResponseHandlerFunc_t handlerPtr;    ///< Unsolicited handler
    void*         contextPtr;                                   ///< User context
    char          unsolRsp[LE_ATDEFS_UNSOLICITED_MAX_BYTES];    ///< pattern to match
    char          unsolBuffer[LE_ATDEFS_UNSOLICITED_MAX_BYTES]; ///< Unsolicited buffer
    uint32_t      lineCount;                                    ///< Unsolicited lines number
    uint32_t      lineCounter;                                  ///< Received line counter
    bool          inProgress;                                   ///< Reception in progress
    le_atClient_UnsolicitedResponseHandlerRef_t ref;            ///< Unsolicited reference
    DeviceContextPtr_t interfacePtr;                            ///< device context
    le_dls_Link_t link;                                         ///< link in Unsolicited List
    le_msg_SessionRef_t sessionRef;                             ///< client session reference
}
Unsolicited_t;



//--------------------------------------------------------------------------------------------------
/**
 * Interface context structure
 *
 */
//--------------------------------------------------------------------------------------------------
typedef struct DeviceContext
{
    le_thread_Ref_t threadRef;          ///< Thread reference
    ClientState_t   clientState;        ///< client state machine
    Device_t        device;             ///< data of the connected device
    RxParser_t      rxParser;           ///< Rx buffer parser context
    le_timer_Ref_t  timerRef;           ///< command timer
    le_dls_List_t   atCommandList;      ///< List of command waiting for execution
    le_dls_List_t   unsolicitedList;    ///< unsolicited command list
    le_sem_Ref_t    waitingSemaphore;   ///< semaphore used for synchronization
    le_atClient_DeviceRef_t ref;        ///< reference of the device context
    le_msg_SessionRef_t sessionRef;     ///< client session reference
}
DeviceContext_t;

//--------------------------------------------------------------------------------------------------
/**
 * Structure of an AT Command.
 */
//--------------------------------------------------------------------------------------------------
typedef struct AtCmd
{
    char                   cmd[LE_ATDEFS_COMMAND_MAX_BYTES];    ///< Command to send
    le_dls_List_t          ExpectintermediateResponseList;      ///< List of string pattern for
                                                                ///< intermediate response
    le_dls_List_t          expectResponseList;                  ///< List of str  pattern for final
                                                                ///< response
    char                   text[LE_ATDEFS_TEXT_MAX_BYTES+1];    ///< text to be sent after >
                                                                ///< +1 for ctrl-z
    size_t                 textSize;                            ///< size of text to send
    DeviceContext_t*       interfacePtr;                        ///< interface to send the command
    uint32_t               timeout;                             ///< command timeout (in ms)
    le_atClient_CmdRef_t   ref;                                 ///< command reference
    le_dls_List_t          responseList;                        ///< Responses list
    uint32_t               intermediateIndex;                   ///< current index for intermediate
                                                                ///< reponses reading
    uint32_t               responsesCount;                      ///< responses count in responseList
    le_sem_Ref_t           endSem;                              ///< end treatment semaphore
    le_result_t            result;                              ///< result operation
    le_dls_Link_t          link;                                ///< link in AT commands list
    le_msg_SessionRef_t    sessionRef;                          ///< client session reference
}
AtCmd_t;


//--------------------------------------------------------------------------------------------------
/**
 * Pool for device context
 */
//--------------------------------------------------------------------------------------------------
static le_mem_PoolRef_t    DevicesPool;

//--------------------------------------------------------------------------------------------------
/**
 * Pool for AT command
 */
//--------------------------------------------------------------------------------------------------
static le_mem_PoolRef_t  AtCommandPool;

//--------------------------------------------------------------------------------------------------
/**
 * Pool for responses string
 */
//--------------------------------------------------------------------------------------------------
static le_mem_PoolRef_t  RspStringPool;

//--------------------------------------------------------------------------------------------------
/**
 * Pool for unsolicited response
 */
//--------------------------------------------------------------------------------------------------
static le_mem_PoolRef_t  UnsolicitedPool;

//--------------------------------------------------------------------------------------------------
/**
 * Map for AT commands
 */
//--------------------------------------------------------------------------------------------------
static le_ref_MapRef_t   CmdRefMap;

//--------------------------------------------------------------------------------------------------
/**
 * Map for devices
 */
//--------------------------------------------------------------------------------------------------
static le_ref_MapRef_t DevicesRefMap;

//--------------------------------------------------------------------------------------------------
/**
 * Map for unsolicited
 */
//--------------------------------------------------------------------------------------------------
static le_ref_MapRef_t UnsolRefMap;

static void WaitingState(ClientStatePtr_t parserStatePtr,ClientEvent_t input);
static void SendingState(ClientStatePtr_t  parserStatePtr,ClientEvent_t input);

static void StartingState      (RxParserPtr_t charParserPtr,RxEvent_t input);
static void InitializingState  (RxParserPtr_t charParserPtr,RxEvent_t input);
static void ProcessingState    (RxParserPtr_t charParserPtr,RxEvent_t input);
static void UpdateTransitionManager(ClientStatePtr_t  parserStatePtr,
                                    ClientEvent_t input,
                                    ClientStateFunc_t newState);

static void SendLine(RxParserPtr_t charParserPtr);
static void SendData(RxParserPtr_t charParserPtr);

//--------------------------------------------------------------------------------------------------
/**
 * This function is used to check if the received data matches with a subscribed unsolicited
 * response.
 *
 */
//--------------------------------------------------------------------------------------------------
static void CheckUnsolicited
(
    char* unsolRspPtr,
    size_t stringSize,
    le_dls_List_t *unsolListPtr
)
{
    LE_DEBUG("Start checking unsolicited");

    le_dls_Link_t* linkPtr = le_dls_Peek(unsolListPtr);

    /* Browse all the queue while the string is not found */
    while (linkPtr != NULL)
    {
        Unsolicited_t *unsolPtr = CONTAINER_OF(linkPtr,
                                               Unsolicited_t,
                                                link);

        if ((strncmp(unsolPtr->unsolRsp,unsolRspPtr,strlen(unsolPtr->unsolRsp)) == 0) ||
            (unsolPtr->inProgress))
        {
            LE_DEBUG("unsol found");
            uint32_t len =
                (stringSize < LE_ATDEFS_UNSOLICITED_MAX_LEN-strlen(unsolPtr->unsolBuffer)) ?
                stringSize :
                LE_ATDEFS_UNSOLICITED_MAX_LEN-strlen(unsolPtr->unsolBuffer);

            strncpy(unsolPtr->unsolBuffer+strlen(unsolPtr->unsolBuffer), unsolRspPtr, len);

            unsolPtr->inProgress = true;
        }

        if (unsolPtr->inProgress)
        {
            if ( (unsolPtr->lineCount - unsolPtr->lineCounter) == 1 )
            {
                unsolPtr->handlerPtr(unsolPtr->unsolBuffer, unsolPtr->contextPtr );
                memset(unsolPtr->unsolBuffer,0,LE_ATDEFS_UNSOLICITED_MAX_BYTES);
                unsolPtr->lineCounter = 0;
                unsolPtr->inProgress = false;
            }
            else
            {
                if (LE_ATDEFS_UNSOLICITED_MAX_BYTES - strlen(unsolPtr->unsolBuffer) > sizeof("\r\n"))
                {
                    snprintf(unsolPtr->unsolBuffer+strlen(unsolPtr->unsolBuffer),
                             sizeof("\r\n") + 1,    // +1 for Null terminator
                             "\r\n" );
                }

                unsolPtr->lineCounter++;
            }
        }

        linkPtr = le_dls_PeekNext(unsolListPtr, linkPtr);
    }

    LE_DEBUG("Stop checking unsolicited");
}

//--------------------------------------------------------------------------------------------------
/**
 * This function must be called to get the next event to send to the Rx parser
 *
 * @return
 *      - true if a new event is detected and RX parser has to be processed
 *      - false otherwise
 *
 */
//--------------------------------------------------------------------------------------------------
static bool GetNextEvent
(
    RxParserPtr_t  charParserPtr,
    RxEvent_t     *evPtr
)
{
    int32_t idx = charParserPtr->rxData.idx++;
    if (idx < charParserPtr->rxData.endBuffer)
    {
        if (charParserPtr->rxData.buffer[idx] == '\r')
        {
            idx = charParserPtr->rxData.idx++;
            if (idx < charParserPtr->rxData.endBuffer)
            {
                if ( charParserPtr->rxData.buffer[idx] == '\n')
                {
                    *evPtr = PARSER_CRLF;
                    return true;
                }
                else
                {
                    return false;
                }
            }
            else
            {
                charParserPtr->rxData.idx--;
                return false;
            }
        }
        else if (charParserPtr->rxData.buffer[idx] == '\n')
        {
            if ( idx-1 > 0 )
            {
                if (charParserPtr->rxData.buffer[idx-1] == '\r')
                {
                    *evPtr = PARSER_CRLF;
                    return true;
                }
                else
                {
                    return false;
                }
            }
            else
            {
                return false;
            }
        }
        else if (charParserPtr->rxData.buffer[idx] == '>')
        {
            *evPtr = PARSER_PROMPT;
            return true;
        }
        else
        {
            *evPtr = PARSER_CHAR;
            return true;
        }
    }
    else
    {
        return false;
    }
}

//--------------------------------------------------------------------------------------------------
/**
 * This function must be called to read and send event to the Rx parser
 *
 */
//--------------------------------------------------------------------------------------------------
static void ParseRxBuffer
(
    RxParserPtr_t rxParserPtr
)
{
    RxEvent_t event;

    for (;rxParserPtr->rxData.idx < rxParserPtr->rxData.endBuffer;)
    {
        if (GetNextEvent(rxParserPtr, &event))
        {
            (rxParserPtr->curState)(rxParserPtr,event);
        }
    }
}

//--------------------------------------------------------------------------------------------------
/**
 * This function must be called to delete characters that were already read.
 *
 */
//--------------------------------------------------------------------------------------------------
static void ResetRxBuffer
(
    RxParserPtr_t rxParserPtr
)
{
    if (rxParserPtr->curState == ProcessingState)
    {
        size_t idx,sizeToCopy;
        sizeToCopy = rxParserPtr->rxData.endBuffer-rxParserPtr->rxData.idxLastCrLf+2;

        LE_DEBUG("%d sizeToCopy %zd from %d",
                            rxParserPtr->rxData.idx,sizeToCopy,rxParserPtr->rxData.idxLastCrLf-2);

        for (idx = 0; idx < sizeToCopy; idx++) {
            rxParserPtr->rxData.buffer[idx] =
                                rxParserPtr->rxData.buffer[idx+rxParserPtr->rxData.idxLastCrLf-2];
        }

        rxParserPtr->rxData.idxLastCrLf = 2;
        rxParserPtr->rxData.endBuffer = sizeToCopy;
        rxParserPtr->rxData.idx = rxParserPtr->rxData.endBuffer;
        LE_DEBUG("new idx %d, startLine %d",
                 rxParserPtr->rxData.idx,
                 rxParserPtr->rxData.idxLastCrLf);
    }
    else
    {
        LE_DEBUG("Nothing should be copied in RxData\n");
    }
}

//--------------------------------------------------------------------------------------------------
/**
 * This function is a state of the AT Command Client state machine.
 *
 */
//--------------------------------------------------------------------------------------------------
static void InitializeState
(
    DeviceContext_t* interfacePtr
)
{
    ClientStatePtr_t  clientStatePtr = &interfacePtr->clientState;
    clientStatePtr->curState = WaitingState;
    clientStatePtr->interfacePtr = interfacePtr;

    RxParserPtr_t rxParserPtr = &interfacePtr->rxParser;
    rxParserPtr->curState = StartingState;

    interfacePtr->timerRef = le_timer_Create("CommandTimer");
    interfacePtr->rxParser.interfacePtr = interfacePtr;
}

//--------------------------------------------------------------------------------------------------
/**
 * This function is called when data are available to be read on fd
 *
 */
//--------------------------------------------------------------------------------------------------
static void RxNewData
(
    int fd,      ///< File descriptor to read on
    short events ///< Event reported on fd (expect only POLLIN)
)
{
    if (events & ~POLLIN)
    {
        LE_CRIT("Unexpected event(s) on fd %d (0x%hX).", fd, events);
    }

    ssize_t size = 0;
    DeviceContext_t *interfacePtr = le_fdMonitor_GetContextPtr();

    LE_DEBUG("Start read");

    /* Read RX data on uart */
    // PARSER_BUFFER_MAX_BYTES length is including '\0' character.
    size = le_dev_Read(&interfacePtr->device,
                         (uint8_t *)(&interfacePtr->rxParser.rxData.buffer) +
                         interfacePtr->rxParser.rxData.idx,
                         (PARSER_BUFFER_MAX_BYTES - interfacePtr->rxParser.rxData.idx - 1));

    /* Start the parsing only if we have read some bytes */
    if (size > 0)
    {
        interfacePtr->rxParser.rxData.buffer[interfacePtr->rxParser.rxData.idx + size] = '\0';
        interfacePtr->rxParser.rxData.endBuffer += size;

        /* Call the parser */
        LE_DEBUG("Parsing received data: %s", interfacePtr->rxParser.rxData.buffer);
        ParseRxBuffer(&interfacePtr->rxParser);
        ResetRxBuffer(&interfacePtr->rxParser);
    }

    if (interfacePtr->rxParser.rxData.endBuffer > PARSER_BUFFER_MAX_BYTES)
    {
        LE_WARN("Rx Buffer Overflow (FillIndex = %d)!!!", interfacePtr->rxParser.rxData.idx);
    }

    LE_DEBUG("read finished");
}

//--------------------------------------------------------------------------------------------------
/**
 * Device thread destructor.
 *
 */
//--------------------------------------------------------------------------------------------------
static void DestroyDeviceThread
(
    void *contextPtr
)
{
    DeviceContext_t* interfacePtr = contextPtr;
    le_dls_Link_t* linkPtr;

    LE_DEBUG("Destroy thread for interface %d", interfacePtr->device.fd);

    while ((linkPtr=le_dls_Pop(&interfacePtr->unsolicitedList)) != NULL)
    {
        Unsolicited_t *unsolPtr = CONTAINER_OF(linkPtr, Unsolicited_t, link);
        le_mem_Release(unsolPtr);
    }

    while ((linkPtr=le_dls_Pop(&interfacePtr->atCommandList)) != NULL)
    {
        AtCmd_t* atCmdPtr = CONTAINER_OF(linkPtr, AtCmd_t, link);
        le_mem_Release(atCmdPtr);
    }

    if (interfacePtr->timerRef)
    {
        le_timer_Delete(interfacePtr->timerRef);
    }

    if (interfacePtr->waitingSemaphore)
    {
        le_sem_Delete(interfacePtr->waitingSemaphore);
    }

    if (interfacePtr->device.fd)
    {
<<<<<<< HEAD
        le_dev_RemoveFdMonitoring(&interfacePtr->device);
        le_fd_Close(interfacePtr->device.fd);
=======
        le_dev_DeleteFdMonitoring(&interfacePtr->device);
        close(interfacePtr->device.fd);
>>>>>>> 990199ea
    }
}

//--------------------------------------------------------------------------------------------------
/**
 * Thread for device Rx parsing.
 *
 */
//--------------------------------------------------------------------------------------------------
static void *DeviceThread
(
    void* context
)
{
    DeviceContext_t *interfacePtr = context;
    LE_DEBUG("Start thread for %d", interfacePtr->device.fd);

    if (interfacePtr->device.fdMonitor)
    {
        LE_ERROR("Interface %d already monitored",interfacePtr->device.fd);
        return NULL;
    }

    InitializeState(interfacePtr);

    if (le_dev_EnableFdMonitoring(&interfacePtr->device, RxNewData, interfacePtr, POLLIN | POLLPRI)
        != LE_OK)
    {
        LE_ERROR("Error during adding the fd monitoring");
        return NULL;
    }

    le_sem_Post(interfacePtr->waitingSemaphore);

    le_event_RunLoop();

    return NULL; // Should not happen
}


//--------------------------------------------------------------------------------------------------
/**
 * This function is used to do a transition between two state with one event.
 *
 */
//--------------------------------------------------------------------------------------------------
static void UpdateTransitionParser
(
    RxParserPtr_t     rxParserPtr,
    RxEvent_t         input,
    RxParserFunc_t    newState
)
{
    rxParserPtr->prevState   = rxParserPtr->curState;
    rxParserPtr->curState    = newState;
    rxParserPtr->lastEvent   = input;
}

//--------------------------------------------------------------------------------------------------
/**
 * This function is used to do a transition between two state with one event.
 *
 */
//--------------------------------------------------------------------------------------------------
static void UpdateTransitionManager
(
    ClientStatePtr_t  clientStatePtr,
    ClientEvent_t     input,
    ClientStateFunc_t newState
)
{
    clientStatePtr->prevState   = clientStatePtr->curState;
    clientStatePtr->curState    = newState;
    clientStatePtr->lastEvent   = input;
}

//--------------------------------------------------------------------------------------------------
/**
 * This function must be called to stop the timer of a command
 *
 */
//--------------------------------------------------------------------------------------------------
static void StopTimer
(
    AtCmd_t* cmdPtr
)
{
    le_timer_Stop(cmdPtr->interfacePtr->timerRef);
}

//--------------------------------------------------------------------------------------------------
/**
 * Timer handler (called when the AT command timeout is reached)
 *
 */
//--------------------------------------------------------------------------------------------------
static void TimerHandler
(
    le_timer_Ref_t timerRef
)
{
    AtCmd_t* atCmdPtr = le_timer_GetContextPtr(timerRef);

    LE_ERROR("Timeout when sending %s, timeout = %d",  atCmdPtr->cmd, atCmdPtr->timeout);
    atCmdPtr->result = LE_TIMEOUT;
    le_dls_Pop(&atCmdPtr->interfacePtr->atCommandList);
    le_sem_Post(atCmdPtr->endSem);
    ClientStatePtr_t clientStatePtr = &atCmdPtr->interfacePtr->clientState;

    UpdateTransitionManager(clientStatePtr,EVENT_SENDCMD,WaitingState);

    // Send the next command
    (clientStatePtr->curState)(clientStatePtr,EVENT_SENDCMD);
}

//--------------------------------------------------------------------------------------------------
/**
 * This function must be called to start the timer of a command
 *
 */
//--------------------------------------------------------------------------------------------------
static void StartTimer
(
    AtCmd_t* cmdPtr
)
{
    le_timer_SetHandler(cmdPtr->interfacePtr->timerRef,
                        TimerHandler);

    le_timer_SetContextPtr(cmdPtr->interfacePtr->timerRef,
                           cmdPtr);

    le_timer_SetMsInterval(cmdPtr->interfacePtr->timerRef,cmdPtr->timeout);

    le_timer_Start(cmdPtr->interfacePtr->timerRef);
}



//--------------------------------------------------------------------------------------------------
/**
 * This function is used to check if the line matches any of response strings of the command
 *
 * @return
 *      - TRUE if the line matches a response string of the command
 *      - FALSE otherwise
 */
//--------------------------------------------------------------------------------------------------
static bool CheckResponse
(
    char*          receivedRspPtr,   ///< [IN] Received line pointer
    size_t         lineSize,         ///< [IN] Received line size
    le_dls_List_t* responseListPtr,  ///< [IN] List of response strings of the command
    le_dls_List_t* resultListPtr,    ///< [OUT] List of matched strings after comparison
    char*          cmdNamePtr        ///< [IN] Command name pointer
)
{
    LE_DEBUG("Start checking response");

    if (!lineSize)
    {
        return false;
    }

    le_dls_Link_t* linkPtr = le_dls_Peek(responseListPtr);

    LE_DEBUG("Command: %s, size: %zu", cmdNamePtr, strlen(cmdNamePtr));
    LE_DEBUG("Received response: %s, size: %zu", receivedRspPtr, lineSize);

    if (strncmp(cmdNamePtr, receivedRspPtr, strlen(cmdNamePtr)) == 0)
    {
        LE_DEBUG("Found command echo in response");
        return false;
    }

    /* Browse all the queue while the string is not found */
    while (linkPtr != NULL)
    {
        RspString_t* currStringPtr = CONTAINER_OF(linkPtr,
                                                  RspString_t,
                                                  link);
        LE_DEBUG("Item: %s, size: %zu", currStringPtr->line, strlen(currStringPtr->line));

        if ((strlen(currStringPtr->line) == 0) ||
           ((lineSize >= strlen(currStringPtr->line)) &&
           (strncmp(currStringPtr->line, receivedRspPtr, strlen(currStringPtr->line)) == 0)))
        {
            LE_DEBUG("Rsp matched, size: %zu", lineSize);

            RspString_t* newStringPtr = le_mem_ForceAlloc(RspStringPool);
            memset(newStringPtr, 0, sizeof(RspString_t));

            if(lineSize>LE_ATDEFS_RESPONSE_MAX_BYTES)
            {
                LE_ERROR("String too long");
                le_mem_Release(newStringPtr);
                return false;
            }

            strncpy(newStringPtr->line, receivedRspPtr, lineSize);
            newStringPtr->link = LE_DLS_LINK_INIT;
            le_dls_Queue(resultListPtr, &(newStringPtr->link));
            return true;
        }

        linkPtr = le_dls_PeekNext(responseListPtr, linkPtr);
    }

    LE_DEBUG("Stop checking response");
    return false;
}


//--------------------------------------------------------------------------------------------------
/**
 * This function is a state of the AT Command Client state machine.
 *
 */
//--------------------------------------------------------------------------------------------------
static void SendingState
(
    ClientStatePtr_t clientStatePtr,
    ClientEvent_t    input
)
{
    LE_DEBUG("%d", input);

    DeviceContext_t* interfacePtr = clientStatePtr->interfacePtr;

    le_dls_Link_t* linkPtr = le_dls_Peek(&(interfacePtr->atCommandList));

    if (linkPtr==NULL)
    {
        LE_DEBUG("No more command to execute");
        return;
    }

    AtCmd_t* cmdPtr = CONTAINER_OF(linkPtr, AtCmd_t, link);

    switch (input)
    {
        case EVENT_SENDTEXT:
        {
            // Send data
            le_dev_Write(&(interfacePtr->device),
                           (uint8_t*) cmdPtr->text,
                           cmdPtr->textSize);

            // Send Ctrl-z
            uint8_t ctrlZ = 0x1A;
            le_dev_Write(&(interfacePtr->device),
                         &ctrlZ,
                         1);

            break;
        }
        case EVENT_PROCESSLINE:
        {
            RxData_t* parserPtr = &interfacePtr->rxParser.rxData;

            //~CheckUnsolicited(smRef,
                             //~smRef->curContext.atLine,
                             //~strlen(smRef->curContext.atLine));
            int32_t newCRLF = parserPtr->idx-2;
            size_t lineSize = newCRLF - parserPtr->idxLastCrLf;

            if (CheckResponse((char*)&(parserPtr->buffer[parserPtr->idxLastCrLf]), lineSize,
                              &(cmdPtr->expectResponseList), &(cmdPtr->responseList),
                              cmdPtr->cmd))
            {
                LE_DEBUG("Final command found");

                le_dls_Pop(&interfacePtr->atCommandList);

                cmdPtr->result = LE_OK;
                StopTimer(cmdPtr);
                le_sem_Post(cmdPtr->endSem);

                UpdateTransitionManager(clientStatePtr,input,WaitingState);
                // Send the next command
                (clientStatePtr->curState)(clientStatePtr,EVENT_SENDCMD);
                return;
            }

            CheckResponse((char*)&(parserPtr->buffer[parserPtr->idxLastCrLf]), lineSize,
                          &(cmdPtr->ExpectintermediateResponseList), &(cmdPtr->responseList),
                          cmdPtr->cmd);
            break;
        }
        default:
        {
            LE_WARN("This event(%d) is not usefull in state 'SendingState'",input);
            break;
        }
    }
}


//--------------------------------------------------------------------------------------------------
/**
 * This function is a state of the AT Command Client state machine.
 *
 */
//--------------------------------------------------------------------------------------------------
static void WaitingState
(
    ClientStatePtr_t clientStatePtr,
    ClientEvent_t    input
)
{
    DeviceContext_t* interfacePtr = clientStatePtr->interfacePtr;

    LE_DEBUG("input %d", input);

    switch (input)
    {
        case EVENT_SENDCMD:
        {
            // Send at command
            le_dls_Link_t* linkPtr = le_dls_Peek(&(interfacePtr->atCommandList));

            if (linkPtr==NULL)
            {
                LE_DEBUG("No more command to execute");
                return;
            }

            AtCmd_t* cmdPtr = CONTAINER_OF(linkPtr, AtCmd_t, link);

            if (cmdPtr->timeout > 0)
            {
                StartTimer(cmdPtr);
            }

            uint32_t len = strlen(cmdPtr->cmd)+2;
            char atCommand[len];
            memset(atCommand, 0, len);
            snprintf(atCommand, len, "%s\r", cmdPtr->cmd);

            le_dev_Write(&(interfacePtr->device),
                           (uint8_t*) atCommand,
                           len-1);

            UpdateTransitionManager(clientStatePtr,input,SendingState);

            break;
        }
        case EVENT_PROCESSLINE:
        {
            RxData_t* parserPtr = &interfacePtr->rxParser.rxData;

            int32_t newCRLF = parserPtr->idx-2;
            size_t lineSize = newCRLF - parserPtr->idxLastCrLf;

            CheckUnsolicited((char*)&(parserPtr->buffer[parserPtr->idxLastCrLf]),
                              lineSize,
                              &interfacePtr->unsolicitedList);
            break;
        }
        default:
        {
            LE_WARN("This event(%d) is not usefull in state 'WaitingState'",input);
            break;
        }
    }
}

//--------------------------------------------------------------------------------------------------
/**
 * This function is a state of the Rx data parser.
 *
 */
//--------------------------------------------------------------------------------------------------
static void StartingState
(
    RxParserPtr_t rxParserPtr,
    RxEvent_t     input
)
{
    LE_DEBUG("%d", input);

    switch (input)
    {
        case PARSER_CRLF:
            rxParserPtr->rxData.idxLastCrLf = rxParserPtr->rxData.idx;
            UpdateTransitionParser(rxParserPtr,input,ProcessingState);
            break;
        case PARSER_CHAR:
            UpdateTransitionParser(rxParserPtr,input,InitializingState);
            break;
        default:
            break;
    }
}

//--------------------------------------------------------------------------------------------------
/**
 * This function is a state of the Rx data parser.
 *
 */
//--------------------------------------------------------------------------------------------------
static void InitializingState
(
    RxParserPtr_t rxParserPtr,
    RxEvent_t     input
)
{
    LE_DEBUG("%d", input);

    switch (input)
    {
        case PARSER_CRLF:
            rxParserPtr->rxData.idxLastCrLf = rxParserPtr->rxData.idx;
            UpdateTransitionParser(rxParserPtr,input,ProcessingState);
            break;
        default:
            break;
    }
}

//--------------------------------------------------------------------------------------------------
/**
 * This function is a state of the Rx data parser.
 *
 */
//--------------------------------------------------------------------------------------------------
static void ProcessingState
(
    RxParserPtr_t rxParserPtr,
    RxEvent_t     input
)
{
    LE_DEBUG("%d", input);

    switch (input)
    {
        case PARSER_CRLF:
            SendLine(rxParserPtr);
            UpdateTransitionParser(rxParserPtr,input,ProcessingState);
            break;
        case PARSER_PROMPT:
            SendData(rxParserPtr);
            UpdateTransitionParser(rxParserPtr,input,ProcessingState);
            break;
        default:
            break;
    }
}

//--------------------------------------------------------------------------------------------------
/**
 * This function is a state of the Rx data parser.
 *
 */
//--------------------------------------------------------------------------------------------------
static void SendData
(
    RxParserPtr_t rxParserPtr
)
{
    LE_DEBUG("Send text");
    ClientStatePtr_t clientStatePtr = &rxParserPtr->interfacePtr->clientState;

    (clientStatePtr->curState)(clientStatePtr,EVENT_SENDTEXT);
}

//--------------------------------------------------------------------------------------------------
/**
 * This function is used to send the Line found between to CRLF (\\r\\n)
 *
 */
//--------------------------------------------------------------------------------------------------
static void SendLine
(
    RxParserPtr_t rxParserPtr
)
{
    ClientStatePtr_t clientStatePtr = &rxParserPtr->interfacePtr->clientState;

    (clientStatePtr->curState)(clientStatePtr,EVENT_PROCESSLINE);

    rxParserPtr->rxData.idxLastCrLf = rxParserPtr->rxData.idx;
}

//--------------------------------------------------------------------------------------------------
/**
 * This function must be called to release all string list.
 *
 */
//--------------------------------------------------------------------------------------------------
static void ReleaseRspStringList
(
    le_dls_List_t* listPtr
)
{
    le_dls_Link_t* linkPtr;

    while ((linkPtr=le_dls_Pop(listPtr)) != NULL)
    {
        RspString_t * currentPtr = CONTAINER_OF(linkPtr,RspString_t,link);
        le_mem_Release(currentPtr);
    }
    LE_DEBUG("All string has been released");
}

//--------------------------------------------------------------------------------------------------
/**
 * This function is to send a new AT command
 *
 */
//--------------------------------------------------------------------------------------------------
static void SendCommand
(
    void *param1Ptr,
    void *param2Ptr
)
{
    DeviceContext_t* interfacePtr = param1Ptr;

    if (interfacePtr)
    {
        ClientState_t* clientState = &interfacePtr->clientState;
        (clientState->curState)(clientState,EVENT_SENDCMD);
    }
}

//--------------------------------------------------------------------------------------------------
/**
 * This function is the destructor for AtCmd_t struct
 *
 */
//--------------------------------------------------------------------------------------------------
static void AtCmdPoolDestructor
(
    void *ptr
)
{
    AtCmd_t* oldPtr = ptr;

    LE_DEBUG("Destroy AT command %s", oldPtr->cmd);

    ReleaseRspStringList(&(oldPtr->responseList));
    ReleaseRspStringList(&(oldPtr->expectResponseList));
    ReleaseRspStringList(&(oldPtr->ExpectintermediateResponseList));

    le_ref_DeleteRef(CmdRefMap, oldPtr->ref);
}

//--------------------------------------------------------------------------------------------------
/**
 * This function is the destructor for DeviceContext_t struct
 *
 */
//--------------------------------------------------------------------------------------------------
static void DevicesPoolDestructor
(
    void *ptr
)
{
    DeviceContext_t* interfacePtr = ptr;

    if (le_thread_Cancel(interfacePtr->threadRef))
    {
        LE_ERROR("failed to Cancel device thread");
        return;
    }

    le_thread_Join(interfacePtr->threadRef,NULL);

    le_ref_DeleteRef(DevicesRefMap, interfacePtr->ref);

}

//--------------------------------------------------------------------------------------------------
/**
 * This function is the destructor for Unsolicited_t struct
 *
 */
//--------------------------------------------------------------------------------------------------
static void UnsolicitedPoolDestructor
(
    void *ptr
)
{
    Unsolicited_t* unsolicitedPtr = ptr;
    le_dls_List_t* listPtr;
    le_dls_Link_t* linkPtr;

    listPtr = &unsolicitedPtr->interfacePtr->unsolicitedList;
    linkPtr = &unsolicitedPtr->link;

    LE_DEBUG("Destroy unsolicited %s", unsolicitedPtr->unsolRsp);

    if ( le_dls_IsInList(listPtr, linkPtr) )
    {
        le_dls_Remove(listPtr, linkPtr);
    }

    // Delete the reference for unsolicited structure pointer.
    le_ref_DeleteRef(UnsolRefMap, unsolicitedPtr->ref);
}

//--------------------------------------------------------------------------------------------------
/**
 * This function is used to get the intermediate response at specified index
 *
 */
//--------------------------------------------------------------------------------------------------
static char* GetIntermediateResponse
(
    le_dls_List_t* responseListPtr,
    uint32_t       index
)
{
    le_dls_Link_t* linkPtr;

    uint32_t i;

    linkPtr = le_dls_Peek(responseListPtr);

    for(i=0;i<index;i++)
    {
        linkPtr = le_dls_PeekNext(responseListPtr, linkPtr);
    }
    if (linkPtr)
    {
        RspString_t* rspPtr;

        rspPtr = CONTAINER_OF(linkPtr, RspString_t, link);

        return rspPtr->line;
    }
    else
    {
        return NULL;
    }
}

//--------------------------------------------------------------------------------------------------
/**
 * This function removes an unsolicited response subscription.
 */
//--------------------------------------------------------------------------------------------------
static void RemoveUnsolicited
(
    void* param1Ptr,
    void* param2Ptr
)
{
    Unsolicited_t* unsolicitedPtr = param1Ptr;

    le_mem_Release(unsolicitedPtr);
}

//--------------------------------------------------------------------------------------------------
/**
 * This function must be called to create a new AT command.
 *
 * @return pointer to the new AT Command reference
 */
//--------------------------------------------------------------------------------------------------
le_atClient_CmdRef_t le_atClient_Create
(
    void
)
{
    AtCmd_t* cmdPtr = le_mem_ForceAlloc(AtCommandPool);

    // Initialize the command object
    memset(cmdPtr,0,sizeof(AtCmd_t));

    cmdPtr->ExpectintermediateResponseList  = LE_DLS_LIST_INIT;
    cmdPtr->expectResponseList              = LE_DLS_LIST_INIT;
    cmdPtr->textSize                        = 0;
    cmdPtr->timeout                         = LE_ATDEFS_COMMAND_DEFAULT_TIMEOUT;
    cmdPtr->interfacePtr                    = NULL;
    cmdPtr->ref                             = le_ref_CreateRef(CmdRefMap, cmdPtr);
    cmdPtr->intermediateIndex               = 0;
    cmdPtr->responseList                    = LE_DLS_LIST_INIT;
    cmdPtr->link                            = LE_DLS_LINK_INIT;
    cmdPtr->sessionRef                      = le_atClient_GetClientSessionRef();

    return cmdPtr->ref;
}

//--------------------------------------------------------------------------------------------------
/**
 * This function must be called to set the device where the AT command will be sent.
 *
 * @return
 *      - LE_FAULT when function failed
 *      - LE_OK when function succeed
 *
 * @note If the AT Command reference is invalid, a fatal error occurs,
 *       the function won't return.
 */
//--------------------------------------------------------------------------------------------------
le_result_t le_atClient_SetDevice
(
    le_atClient_CmdRef_t cmdRef,
        ///< [IN] AT Command

    le_atClient_DeviceRef_t devRef
        ///< [IN] Device where the AT command has to be sent
)
{
    AtCmd_t* cmdPtr = le_ref_Lookup(CmdRefMap, cmdRef);

    if (cmdPtr == NULL)
    {
        LE_KILL_CLIENT("Invalid reference (%p) provided!", cmdRef);
        return LE_BAD_PARAMETER;
    }

    DeviceContext_t* interfacePtr = le_ref_Lookup(DevicesRefMap, devRef);

    if (interfacePtr == NULL)
    {
        LE_ERROR("Invalid device");
        return LE_FAULT;
    }

    cmdPtr->interfacePtr = interfacePtr;

    return LE_OK;
}

//--------------------------------------------------------------------------------------------------
/**
 * This function must be called to delete an AT command reference.
 *
 * @return
 *      - LE_OK when function succeed
 *
 * @note If the AT Command reference is invalid, a fatal error occurs,
 *       the function won't return.
 */
//--------------------------------------------------------------------------------------------------
le_result_t le_atClient_Delete
(
    le_atClient_CmdRef_t cmdRef
        ///< [IN] AT Command
)
{
    AtCmd_t* cmdPtr = le_ref_Lookup(CmdRefMap, cmdRef);
    if (cmdPtr == NULL)
    {
        LE_KILL_CLIENT("Invalid reference (%p) provided!", cmdRef);
        return LE_BAD_PARAMETER;
    }

    le_mem_Release(cmdPtr);

    return LE_OK;
}

//--------------------------------------------------------------------------------------------------
/**
 * This function must be called to set the AT command string to be sent.
 *
 * @return
 *      - LE_OK when function succeed
 *
 * @note If the AT Command reference is invalid, a fatal error occurs,
 *       the function won't return.
 */
//--------------------------------------------------------------------------------------------------
le_result_t le_atClient_SetCommand
(
    le_atClient_CmdRef_t cmdRef,
        ///< [IN] AT Command

    const char* commandPtr
        ///< [IN] Set Command
)
{
    AtCmd_t* cmdPtr = le_ref_Lookup(CmdRefMap, cmdRef);
    if (cmdPtr == NULL)
    {
        LE_KILL_CLIENT("Invalid reference (%p) provided!", cmdRef);
        return LE_BAD_PARAMETER;
    }

    le_utf8_Copy(cmdPtr->cmd, commandPtr, sizeof(cmdPtr->cmd), NULL);
    return LE_OK;
}


//--------------------------------------------------------------------------------------------------
/**
 * This function must be called to set the waiting intermediate responses.
 * Several intermediate responses can be specified separated by a '|' character into the string
 * given in parameter.
 *
 * @return
 *      - LE_FAULT when function failed
 *      - LE_OK when function succeed
 *
 * @note If the AT Command reference or set intermediate response is invalid, a fatal error occurs,
 *       the function won't return.
 */
//--------------------------------------------------------------------------------------------------
le_result_t le_atClient_SetIntermediateResponse
(
    le_atClient_CmdRef_t cmdRef,
        ///< [IN] AT Command

    const char* intermediatePtr
        ///< [IN] Set Intermediate
)
{
    AtCmd_t* cmdPtr = le_ref_Lookup(CmdRefMap, cmdRef);
    if (cmdPtr == NULL)
    {
        LE_KILL_CLIENT("Invalid reference (%p) provided!", cmdRef);
        return LE_BAD_PARAMETER;
    }

    if (intermediatePtr == NULL)
    {
        LE_KILL_CLIENT("Invalid intermediatePtr (%p) provided!", intermediatePtr);
        return LE_BAD_PARAMETER;
    }

    if (strcmp(intermediatePtr, "\0") != 0)
    {
        size_t len = strlen(intermediatePtr) + 1;
        char tmpIntermediate[len];
        memcpy(tmpIntermediate, intermediatePtr, len);
        char *savePtr = (char*) tmpIntermediate;
        char *interPtr = strtok_r((char*) tmpIntermediate, "|", &savePtr);

        while(interPtr != NULL)
        {
            RspString_t* newStringPtr = le_mem_ForceAlloc(RspStringPool);
            memset(newStringPtr, 0, sizeof(RspString_t));

            le_utf8_Copy(newStringPtr->line, interPtr, LE_ATDEFS_RESPONSE_MAX_BYTES, NULL);

            newStringPtr->link = LE_DLS_LINK_INIT;

            le_dls_Queue(&(cmdPtr->ExpectintermediateResponseList), &(newStringPtr->link));

            interPtr = strtok_r(NULL, "|", &savePtr);
        }
    }
    else
    {
        RspString_t* newStringPtr = le_mem_ForceAlloc(RspStringPool);
        memset(newStringPtr, 0, sizeof(RspString_t));
        newStringPtr->link = LE_DLS_LINK_INIT;
        le_dls_Queue(&(cmdPtr->ExpectintermediateResponseList), &(newStringPtr->link));

    }

    return LE_OK;
}

//--------------------------------------------------------------------------------------------------
/**
 * This function must be called to set the final response(s) of the AT command execution.
 * Several final responses can be specified separated by a '|' character into the string given in
 * parameter.
 *
 * @return
 *      - LE_FAULT when function failed
 *      - LE_OK when function succeed
 *
 * @note If the AT Command reference or set response is invalid, a fatal error occurs,
 *       the function won't return.
 */
//--------------------------------------------------------------------------------------------------
le_result_t le_atClient_SetFinalResponse
(
    le_atClient_CmdRef_t cmdRef,
        ///< [IN] AT Command

    const char* responsePtr
        ///< [IN] Set Response
)
{
    AtCmd_t* cmdPtr = le_ref_Lookup(CmdRefMap, cmdRef);
    if (cmdPtr == NULL)
    {
        LE_KILL_CLIENT("Invalid reference (%p) provided!", cmdRef);
        return LE_BAD_PARAMETER;
    }

    if (responsePtr == NULL)
    {
        LE_KILL_CLIENT("Invalid responsePtr (%p) provided!", responsePtr);
        return LE_BAD_PARAMETER;
    }


    if (strcmp(responsePtr, "\0") != 0)
    {
        size_t len = strlen(responsePtr) + 1;
        char tmpResponse[len];
        memcpy(tmpResponse, responsePtr, len);
        char *savePtr = (char*) tmpResponse;
        char *respPtr = strtok_r((char*) tmpResponse, "|", &savePtr);

        while(respPtr != NULL)
        {
            RspString_t* newStringPtr = le_mem_ForceAlloc(RspStringPool);
            memset(newStringPtr,0,sizeof(RspString_t));

            le_utf8_Copy(newStringPtr->line,respPtr,LE_ATDEFS_RESPONSE_MAX_BYTES, NULL);

            newStringPtr->link = LE_DLS_LINK_INIT;

            le_dls_Queue(&(cmdPtr->expectResponseList),&(newStringPtr->link));

            respPtr = strtok_r(NULL, "|", &savePtr);
        }
    }
    return LE_OK;
}


//--------------------------------------------------------------------------------------------------
/**
 * This function must be called to set the text when the prompt is expected.
 *
 * @return
 *      - LE_FAULT when function failed
 *      - LE_OK when function succeed
 *
 * @note If the AT Command reference is invalid, a fatal error occurs,
 *       the function won't return.
 */
//--------------------------------------------------------------------------------------------------
le_result_t le_atClient_SetText
(
    le_atClient_CmdRef_t cmdRef,
        ///< [IN] AT Command

    const char* textPtr
        ///< [IN] The AT Data to send
)
{
    AtCmd_t* cmdPtr = le_ref_Lookup(CmdRefMap, cmdRef);
    if (cmdPtr == NULL)
    {
        LE_KILL_CLIENT("Invalid reference (%p) provided!", cmdRef);
        return LE_BAD_PARAMETER;
    }

    if(strlen(textPtr)>LE_ATDEFS_TEXT_MAX_LEN)
    {
        LE_ERROR("Text is too long! (%zd>%d)",strlen(textPtr),LE_ATDEFS_TEXT_MAX_LEN);
        return LE_FAULT;
    }

    memcpy(cmdPtr->text, textPtr, strlen(textPtr));
    cmdPtr->textSize = strlen(textPtr);
    return LE_OK;
}

//--------------------------------------------------------------------------------------------------
/**
 * This function must be called to set the timeout of the AT command execution.
 *
 * @return
 *      - LE_OK when function succeed
 *
 * @note If the AT Command reference is invalid, a fatal error occurs,
 *       the function won't return.
 */
//--------------------------------------------------------------------------------------------------
le_result_t le_atClient_SetTimeout
(
    le_atClient_CmdRef_t cmdRef,
        ///< [IN] AT Command

    uint32_t timer
        ///< [IN] Set Timer
)
{
    AtCmd_t* cmdPtr = le_ref_Lookup(CmdRefMap, cmdRef);
    if (cmdPtr == NULL)
    {
        LE_KILL_CLIENT("Invalid reference (%p) provided!", cmdRef);
        return LE_BAD_PARAMETER;
    }

    cmdPtr->timeout = timer;
    return LE_OK;
}

//--------------------------------------------------------------------------------------------------
/**
 * This function must be called to send an AT Command and wait for response.
 *
 * @return
 *      - LE_FAULT when function failed
 *      - LE_TIMEOUT when a timeout occur
 *      - LE_OK when function succeed
 *
 * @note If the AT Command reference is invalid, a fatal error occurs,
 *       the function won't return.
 */
//--------------------------------------------------------------------------------------------------
le_result_t le_atClient_Send
(
    le_atClient_CmdRef_t cmdRef
        ///< [IN] AT Command
)
{
    AtCmd_t* cmdPtr = le_ref_Lookup(CmdRefMap, cmdRef);
    if (cmdPtr == NULL)
    {
        LE_KILL_CLIENT("Invalid reference (%p) provided!", cmdRef);
        return LE_BAD_PARAMETER;
    }

    if (cmdPtr->interfacePtr == NULL)
    {
        LE_ERROR("no device set");
        return LE_FAULT;
    }

    if (le_dls_NumLinks(&cmdPtr->expectResponseList) == 0)
    {
        LE_ERROR("no final responses set");
        return LE_FAULT;
    }

    if (le_dls_NumLinks(&cmdPtr->ExpectintermediateResponseList) == 0)
    {
        if (le_atClient_SetIntermediateResponse(cmdRef,"") != LE_OK)
        {
            LE_ERROR("Can't set intermediate rsp");
            return LE_FAULT;
        }
    }

    cmdPtr->endSem = le_sem_Create("ResultSignal",0);
    le_dls_Queue(&cmdPtr->interfacePtr->atCommandList, &cmdPtr->link);

    ReleaseRspStringList(&cmdPtr->responseList);

    le_event_QueueFunctionToThread(cmdPtr->interfacePtr->threadRef,
                                                SendCommand,
                                                (void*) cmdPtr->interfacePtr,
                                                (void*) NULL);

    le_sem_Wait(cmdPtr->endSem);

    le_sem_Delete(cmdPtr->endSem);

    return cmdPtr->result;
}


//--------------------------------------------------------------------------------------------------
/**
 * This function is used to get the first intermediate response.
 *
 * @return
 *      - LE_FAULT when function failed
 *      - LE_OK when function succeed
 *
 * @note If the AT Command reference is invalid, a fatal error occurs,
 *       the function won't return.
*/
//--------------------------------------------------------------------------------------------------
le_result_t le_atClient_GetFirstIntermediateResponse
(
    le_atClient_CmdRef_t cmdRef,
        ///< [IN] AT Command

    char* intermediateRspPtr,
        ///< [OUT] Get Next Line

    size_t intermediateRspNumElements
        ///< [IN]
)
{
    AtCmd_t* cmdPtr = le_ref_Lookup(CmdRefMap, cmdRef);

    if (cmdPtr == NULL)
    {
        LE_KILL_CLIENT("Invalid reference (%p) provided!", cmdRef);
        return LE_BAD_PARAMETER;
    }

    cmdPtr->responsesCount = le_dls_NumLinks(&cmdPtr->responseList);
    cmdPtr->intermediateIndex = 0;

    if (cmdPtr->responsesCount > 1)
    {
        char* firstLinePtr = GetIntermediateResponse(&cmdPtr->responseList,0);

        if (firstLinePtr)
        {
            snprintf(intermediateRspPtr, intermediateRspNumElements, "%s", firstLinePtr);
            return LE_OK;
        }
    }

    return LE_FAULT;
}


//--------------------------------------------------------------------------------------------------
/**
 * This function is used to get the next intermediate response.
 *
 * @return
 *      - LE_NOT_FOUND when there are no further results.
 *      - LE_OK when function succeed
 *
 * @note If the AT Command reference is invalid, a fatal error occurs,
 *       the function won't return.
 */
//--------------------------------------------------------------------------------------------------
le_result_t le_atClient_GetNextIntermediateResponse
(
    le_atClient_CmdRef_t cmdRef,
        ///< [IN] AT Command

    char* intermediateRspPtr,
        ///< [OUT] Get Next Line

    size_t intermediateRspNumElements
        ///< [IN]
)
{
    AtCmd_t* cmdPtr = le_ref_Lookup(CmdRefMap, cmdRef);
    if (cmdPtr == NULL)
    {
        LE_KILL_CLIENT("Invalid reference (%p) provided!", cmdRef);
        return LE_BAD_PARAMETER;
    }

    cmdPtr->intermediateIndex += 1;

    if (cmdPtr->intermediateIndex < cmdPtr->responsesCount-1)
    {
        char* firstLinePtr = GetIntermediateResponse(&cmdPtr->responseList,
                                                     cmdPtr->intermediateIndex);

        if (firstLinePtr)
        {
            snprintf(intermediateRspPtr, intermediateRspNumElements, "%s", firstLinePtr);
            return LE_OK;
        }
    }

    return LE_NOT_FOUND;
}

//--------------------------------------------------------------------------------------------------
/**
 * This function is used to get the final response
 *
 * @return
 *      - LE_FAULT when function failed
 *      - LE_OK when function succeed
 *
 * @note If the AT Command reference is invalid, a fatal error occurs,
 *       the function won't return.
 */
//--------------------------------------------------------------------------------------------------
le_result_t le_atClient_GetFinalResponse
(
    le_atClient_CmdRef_t cmdRef,
        ///< [IN] AT Command

    char* finalRspPtr,
        ///< [OUT] Get Final Line

    size_t finalRspNumElements
        ///< [IN]
)
{
    AtCmd_t* cmdPtr = le_ref_Lookup(CmdRefMap, cmdRef);
    if (cmdPtr == NULL)
    {
        LE_KILL_CLIENT("Invalid reference (%p) provided!", cmdRef);
        return LE_BAD_PARAMETER;
    }

    le_dls_Link_t* linkPtr;
    RspString_t* rspPtr;

    if ((linkPtr = le_dls_PeekTail(&cmdPtr->responseList)) != NULL)
    {
        rspPtr = CONTAINER_OF(linkPtr, RspString_t, link);
    }
    else
    {
        return LE_FAULT;
    }

    snprintf(finalRspPtr, finalRspNumElements, "%s", rspPtr->line);

    return LE_OK;
}


//--------------------------------------------------------------------------------------------------
/**
 * This function must be called to automatically set and send an AT Command.
 *
 * @return
 *      - LE_FAULT when function failed
 *      - LE_TIMEOUT when a timeout occur
 *      - LE_OK when function succeed
 *
 * @note This command creates a command reference when called
 *
 * @note In case of an Error the command reference will be deleted and though
 *       not usable. Make sure to test the return code and not use the reference
 *       in other functions.
 *
 * @note If the AT command is invalid, a fatal error occurs,
 *       the function won't return.
 *
 */
//--------------------------------------------------------------------------------------------------
le_result_t le_atClient_SetCommandAndSend
(
    le_atClient_CmdRef_t* cmdRefPtr,
        ///< [OUT] Command reference

    le_atClient_DeviceRef_t devRef,
        ///< [IN] Device reference

    const char* commandPtr,
        ///< [IN] AT Command

    const char* interRespPtr,
        ///< [IN] Expected Intermediate Response

    const char* finalRespPtr,
        ///< [IN] Expected Final Response

    uint32_t timeout
        ///< [IN] Timeout
)
{
    if (cmdRefPtr  == NULL)
    {
        LE_KILL_CLIENT("cmdRefPtr is NULL.");
        return LE_FAULT;
    }

    le_result_t res = LE_FAULT;

    *cmdRefPtr = le_atClient_Create();
    LE_DEBUG("New command ref (%p) created",*cmdRefPtr);
    if(*cmdRefPtr == NULL)
    {
        return LE_FAULT;
    }

    res = le_atClient_SetCommand(*cmdRefPtr,commandPtr);
    if (res != LE_OK)
    {
        le_atClient_Delete(*cmdRefPtr);
        LE_ERROR("Failed to set the command !");
        return res;
    }

    res = le_atClient_SetDevice(*cmdRefPtr,devRef);
    if (res != LE_OK)
    {
        le_atClient_Delete(*cmdRefPtr);
        LE_ERROR("Failed to set the command !");
        return res;
    }

    res = le_atClient_SetIntermediateResponse(*cmdRefPtr,interRespPtr);
    if (res != LE_OK)
    {
        le_atClient_Delete(*cmdRefPtr);
        LE_ERROR("Failed to set intermediate response !");
        return res;
    }

    res = le_atClient_SetFinalResponse(*cmdRefPtr,finalRespPtr);
    if (res != LE_OK)
    {
        le_atClient_Delete(*cmdRefPtr);
        LE_ERROR("Failed to set final response !");
        return res;
    }

    if(timeout > 0)
    {
        res = le_atClient_SetTimeout(*cmdRefPtr, timeout);
        if (res != LE_OK)
        {
            le_atClient_Delete(*cmdRefPtr);
            LE_ERROR("Failed to send !");
            return res;
        }
    }

    res = le_atClient_Send(*cmdRefPtr);
    if (res != LE_OK)
    {
        le_atClient_Delete(*cmdRefPtr);
        LE_ERROR("Failed to send !");
        return res;
    }

    return res;
}

//--------------------------------------------------------------------------------------------------
/**
 * This event provides information on a subscribed unsolicited response when this unsolicited
 * response is received.
 *
 */
//--------------------------------------------------------------------------------------------------
le_atClient_UnsolicitedResponseHandlerRef_t le_atClient_AddUnsolicitedResponseHandler
(
    const char* unsolRsp,
        ///< [IN] Pattern to match

    le_atClient_DeviceRef_t devRef,
        ///< [IN] Device to listen

    le_atClient_UnsolicitedResponseHandlerFunc_t handlerPtr,
        ///< [IN]

    void* contextPtr,
        ///< [IN]

    uint32_t lineCount
)
{
    DeviceContext_t* interfacePtr = le_ref_Lookup(DevicesRefMap, devRef);

    if (interfacePtr == NULL)
    {
        LE_ERROR("Invalid device");
        return NULL;
    }

    Unsolicited_t* unsolicitedPtr = le_mem_ForceAlloc(UnsolicitedPool);

    memset(unsolicitedPtr, 0 ,sizeof(Unsolicited_t));
    le_utf8_Copy(unsolicitedPtr->unsolRsp, unsolRsp, LE_ATDEFS_UNSOLICITED_MAX_BYTES, NULL);
    unsolicitedPtr->lineCount    = lineCount;
    unsolicitedPtr->handlerPtr = handlerPtr;
    unsolicitedPtr->contextPtr = contextPtr;
    unsolicitedPtr->inProgress = false;
    unsolicitedPtr->ref = le_ref_CreateRef(UnsolRefMap, unsolicitedPtr);
    unsolicitedPtr->interfacePtr = interfacePtr;
    unsolicitedPtr->link = LE_DLS_LINK_INIT;
    unsolicitedPtr->sessionRef = le_atClient_GetClientSessionRef();

    le_dls_Queue(&interfacePtr->unsolicitedList, &unsolicitedPtr->link);

    return unsolicitedPtr->ref;
}

//--------------------------------------------------------------------------------------------------
/**
 * Remove handler function for EVENT 'le_atClient_UnsolicitedResponse'
 */
//--------------------------------------------------------------------------------------------------
void le_atClient_RemoveUnsolicitedResponseHandler
(
    le_atClient_UnsolicitedResponseHandlerRef_t addHandlerRef
        ///< [IN]
)
{
    Unsolicited_t* unsolicitedPtr = le_ref_Lookup(UnsolRefMap, addHandlerRef);

    if (unsolicitedPtr)
    {
        le_event_QueueFunctionToThread(unsolicitedPtr->interfacePtr->threadRef,
                                   RemoveUnsolicited,
                                   (void*) unsolicitedPtr,
                                   (void*) NULL);

        le_ref_DeleteRef(UnsolRefMap, addHandlerRef);
    }
}

//--------------------------------------------------------------------------------------------------
/**
 * Handler function to the close session service
 *
 */
//--------------------------------------------------------------------------------------------------
static void CloseSessionEventHandler
(
    le_msg_SessionRef_t sessionRef,
    void*               contextPtr
)
{
    le_ref_IterRef_t iter;
    AtCmd_t *cmdPtr = NULL;
    DeviceContext_t *devPtr = NULL;
    Unsolicited_t *unsolPtr  = NULL;

    iter = le_ref_GetIterator(UnsolRefMap);
    while (LE_OK == le_ref_NextNode(iter))
    {
        unsolPtr = (Unsolicited_t *) le_ref_GetValue(iter);
        if (unsolPtr)
        {
            if (sessionRef == unsolPtr->sessionRef)
            {
                le_mem_Release(unsolPtr);
            }
        }
    }

    iter = le_ref_GetIterator(CmdRefMap);
    while (LE_OK == le_ref_NextNode(iter))
    {
        cmdPtr = (AtCmd_t *) le_ref_GetValue(iter);
        if (cmdPtr)
        {
            if (sessionRef == cmdPtr->sessionRef)
            {
                le_mem_Release(cmdPtr);
            }
        }
    }

    iter = le_ref_GetIterator(DevicesRefMap);
    while (LE_OK == le_ref_NextNode(iter))
    {
        devPtr = (DeviceContext_t *) le_ref_GetValue(iter);
        if (devPtr)
        {
            if (sessionRef == devPtr->sessionRef)
            {
                le_mem_Release(devPtr);
            }
        }
    }
}

//--------------------------------------------------------------------------------------------------
/**
 * This function must be called to start a ATClient session on a specified device.
 *
 * @return reference on a device context
 */
//--------------------------------------------------------------------------------------------------
le_atClient_DeviceRef_t le_atClient_Start
(
    int32_t              fd          ///< The file descriptor
)
{
    char name[THREAD_NAME_MAX_LENGTH];
    static uint32_t threatCounter = 1;
    char errMsg[ERR_MSG_MAX] = {0};

    // check if the file descriptor is valid
    if (le_fd_Fcntl(fd, F_GETFD) == -1)
    {
        LE_ERROR("%s", strerror_r(errno, errMsg, ERR_MSG_MAX));
        return NULL;
    }

    DeviceContext_t* newInterfacePtr = le_mem_ForceAlloc(DevicesPool);

    memset(newInterfacePtr,0,sizeof(DeviceContext_t));

    LE_DEBUG("Create a new interface for '%d'", fd);
    newInterfacePtr->device.fd = fd;

    snprintf(name,THREAD_NAME_MAX_LENGTH,"atCommandClient-%d",threatCounter);
    newInterfacePtr->threadRef = le_thread_Create(name,DeviceThread,newInterfacePtr);

    memset(name,0,THREAD_NAME_MAX_LENGTH);
    snprintf(name,THREAD_NAME_MAX_LENGTH,"ItfWaitSemaphore-%d",threatCounter);
    newInterfacePtr->waitingSemaphore = le_sem_Create(name,0);

    newInterfacePtr->sessionRef = le_atClient_GetClientSessionRef();

    threatCounter++;

    le_thread_AddChildDestructor(newInterfacePtr->threadRef,
                                 DestroyDeviceThread,
                                 newInterfacePtr);

    le_thread_SetJoinable(newInterfacePtr->threadRef);

    le_thread_Start(newInterfacePtr->threadRef);
    le_sem_Wait(newInterfacePtr->waitingSemaphore);

    newInterfacePtr->ref = le_ref_CreateRef(DevicesRefMap, newInterfacePtr);
    return newInterfacePtr->ref;
}

//--------------------------------------------------------------------------------------------------
/**
 * This function must be called to stop the ATClient session on the specified device.
 *
 * @return
 *      - LE_FAULT when function failed
 *      - LE_OK when function succeed
 */
//--------------------------------------------------------------------------------------------------
le_result_t le_atClient_Stop
(
    le_atClient_DeviceRef_t devRef
)
{
    DeviceContext_t* interfacePtr = le_ref_Lookup(DevicesRefMap, devRef);

    if (interfacePtr == NULL)
    {
        LE_ERROR("Invalid device");
        return LE_FAULT;
    }

    le_mem_Release(interfacePtr);

    return LE_OK;
}

//--------------------------------------------------------------------------------------------------
/**
 * The COMPONENT_INIT intialize the AT Client Component when Legato start
 *
 */
//--------------------------------------------------------------------------------------------------
COMPONENT_INIT
{
    // Device pool allocation
    DevicesPool = le_mem_CreatePool("AtClientDevicesPool",sizeof(DeviceContext_t));
    le_mem_ExpandPool(DevicesPool,DEVICE_POOL_SIZE);
    DevicesRefMap = le_ref_CreateMap("DevicesRefMap", DEVICE_POOL_SIZE);
    le_mem_SetDestructor(DevicesPool,DevicesPoolDestructor);

    // AT commands pool allocation
    AtCommandPool = le_mem_CreatePool("AtCommandPool",sizeof(AtCmd_t));
    le_mem_ExpandPool(AtCommandPool, CMD_POOL_SIZE);
    le_mem_SetDestructor(AtCommandPool,AtCmdPoolDestructor);
    CmdRefMap = le_ref_CreateMap("CmdRefMap", CMD_POOL_SIZE);

    // Response pool allocation
    RspStringPool = le_mem_CreatePool("RspStringPool",sizeof(RspString_t));
    le_mem_ExpandPool(RspStringPool,RSP_POOL_SIZE);

    // Unsolicited pool allocation
    UnsolicitedPool = le_mem_CreatePool("AtUnsolicitedPool",sizeof(Unsolicited_t));
    le_mem_ExpandPool(UnsolicitedPool,UNSOLICITED_POOL_SIZE);
    le_mem_SetDestructor(UnsolicitedPool,UnsolicitedPoolDestructor);
    UnsolRefMap = le_ref_CreateMap("UnsolRefMap", UNSOLICITED_POOL_SIZE);

    // Add a handler to the close session service
    le_msg_AddServiceCloseHandler(
        le_atClient_GetServiceRef(), CloseSessionEventHandler, NULL);

#ifndef MK_CONFIG_ATSERVICE_NO_WATCHDOG
    // Try to kick a couple of times before each timeout.
    le_clk_Time_t watchdogInterval = { .sec = MS_WDOG_INTERVAL };
    le_wdogChain_Init(1);
    le_wdogChain_MonitorEventLoop(0, watchdogInterval);
#endif
}<|MERGE_RESOLUTION|>--- conflicted
+++ resolved
@@ -694,13 +694,8 @@
 
     if (interfacePtr->device.fd)
     {
-<<<<<<< HEAD
-        le_dev_RemoveFdMonitoring(&interfacePtr->device);
+        le_dev_DeleteFdMonitoring(&interfacePtr->device);
         le_fd_Close(interfacePtr->device.fd);
-=======
-        le_dev_DeleteFdMonitoring(&interfacePtr->device);
-        close(interfacePtr->device.fd);
->>>>>>> 990199ea
     }
 }
 
